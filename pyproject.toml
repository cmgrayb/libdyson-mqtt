--- conflicted
+++ resolved
@@ -4,11 +4,7 @@
 
 [project]
 name = "libdyson-mqtt"
-<<<<<<< HEAD
 version = "0.1.1b1"
-=======
-version = "0.1.1a2"
->>>>>>> 41a22ad5
 description = "Python library for MQTT communication with Dyson devices"
 readme = "README.md"
 license = {text = "MIT"}
