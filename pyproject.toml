--- conflicted
+++ resolved
@@ -4,11 +4,7 @@
 
 [project]
 name = "libdyson-mqtt"
-<<<<<<< HEAD
-version = "0.1.1b2"
-=======
 version = "0.2.1a1"
->>>>>>> be008936
 description = "Python library for MQTT communication with Dyson devices"
 readme = "README.md"
 license = {text = "MIT"}
